package Bio::Brass;

########## LICENCE ##########
# Copyright (c) 2014,2015 Genome Research Ltd.
#
# Author: Cancer Genome Project <cgpit@sanger.ac.uk>
#
# This file is part of BRASS.
#
# BRASS is free software: you can redistribute it and/or modify it under
# the terms of the GNU Affero General Public License as published by the Free
# Software Foundation; either version 3 of the License, or (at your option) any
# later version.
#
# This program is distributed in the hope that it will be useful, but WITHOUT
# ANY WARRANTY; without even the implied warranty of MERCHANTABILITY or FITNESS
# FOR A PARTICULAR PURPOSE. See the GNU Affero General Public License for more
# details.
#
# You should have received a copy of the GNU Affero General Public License
# along with this program. If not, see <http://www.gnu.org/licenses/>.
#
# 1. The usage of a range of years within a copyright statement contained within
# this distribution should be interpreted as being equivalent to a list of years
# including the first and last year specified and all consecutive years between
# them. For example, a copyright statement that reads ‘Copyright (c) 2005, 2007-
# 2009, 2011-2012’ should be interpreted as being identical to a statement that
# reads ‘Copyright (c) 2005, 2007, 2008, 2009, 2011, 2012’ and a copyright
# statement that reads ‘Copyright (c) 2005-2012’ should be interpreted as being
# identical to a statement that reads ‘Copyright (c) 2005, 2006, 2007, 2008,
# 2009, 2010, 2011, 2012’."
########## LICENCE ##########


use strict;
use warnings;

use base qw(Exporter);
our @EXPORT = qw(find_breakpoints find_dusty_vertices
		 concatenate_path try_smooth_bubble update_bubble_consensus
		 smooth_fringe_bubbles annotate_bubbles
		 quintet_weights quintet_score
		 format_quintet format_quintet_alignment get_quintet_triplet
		 get_bp_region get_bp_surrounding_region
		 get_bp_alignment get_bp_alignment_text
		 is_dusty get_isolated_bp_alignment get_isolated_bp_surrounding_region
		 $VERSION);

<<<<<<< HEAD
our $VERSION = '3.0.4';
=======
our $VERSION = '4.0.0';
>>>>>>> 022b4da2

=head1 NAME

Bio::Brass - routines for identifying breakpoints

=head1 SYNOPSIS

    use Graph;
    use Bio::Brass;

    $dusty = is_dusty($graph);
    @quintets = find_breakpoints($graph);
    @vertices = find_dusty_vertices($graph);

    binmode STDOUT, ":utf8";
    print format_quintet(@quintet), "\n";
    print format_quintet_alignment($graph, @quintet);

    ($text, $width) = get_bp_region($graph, @quintet);
    $text = get_bp_alignment_text($graph, @quintet);
    @fields = get_bp_alignment($graph, @quintet);

=head1 DESCRIPTION

=cut

use Carp;
use Graph;
use Graph::Reader::Velvet; # for get_vertex_contig() et al
use List::Util qw(min max);

# Given a list of integers, returns how many of them are less than zero.
sub count_negatives {
    my $n = 0;
    foreach (@_) { $n++ if $_ < 0 }
    return $n;
}

=head2 is_dusty

    $dusty = is_dusty($graph);

Returns whether the graph consists sol

=cut

sub is_dusty {
    return 0;
}

=head2 find_dusty_vertices

    @vertices = find_dusty_vertices($graph);

Returns a list of the graph's isolated vertices that have
non-trivially long contigs.

=cut

sub find_dusty_vertices {
    my ($g, $factor) = @_;
    $factor = 2 unless defined $factor;

    my $min = $factor * $g->get_graph_hash_length();

    # FIXME or is_self_loop_vertex?
    return grep { $_ > 0 && $g->is_isolated_vertex($_) &&
		  $g->get_vertex_contig_length($_) >= $min } $g->vertices;
}

=head2 find_breakpoints

Single-copy breakpoints appear in Velvet's de Bruijn graph as a 5-vertex path
in the pattern S<C<v0 E<lt>- v1 -E<gt> v2 -E<gt> v3 E<lt>- v4>>.

    @quintets = find_breakpoints($graph);

Returns a list of references to 5-element arrays, each containing an instance
of the pattern.

=cut

sub find_breakpoints {
    my ($g) = @_;
    local $_;

    my $k = $g->get_graph_hash_length();

    # FIXME Previously had ">= 2", but how to decide which of the
    # odd ones out are the path endpoints?
    my @two_in  = grep { $g->in_degree($_) == 2 &&
			 length $g->get_vertex_seq($_) >= $k } $g->vertices;

    my @two_out = grep { $g->out_degree($_) == 2 &&
			 length $g->get_vertex_seq($_) >= $k } $g->vertices;

    my ($nin, $nout) = (scalar @two_in, scalar @two_out);
    warn "Combinatorial surprise: |two_in| = $nin, |two_out| = $nout"
	if $nin * $nout > 100;

    # Find undirected paths like  u<-v1->w  and  x->v3<-y  where one of
    # each of {u,w} and {x,y} is in common, and thus the two paths together
    # form the pattern we are looking for.

    my @quintets = ();
    foreach my $v1 (@two_out) {
	foreach my $v3 (@two_in) {
	    next if $v3 == $v1;

	    my ($u, $w, $x, $y) = ($g->successors($v1), $g->predecessors($v3));

	    # Swap each pair until if any two are in common, it is  w  and  x.
	    ($u, $w) = ($w, $u) if $u == $x || $u == $y;
	    ($x, $y) = ($y, $x) if $y == $w;

	    # Each instance of the pattern appears in the graph twice,
	    # so we pick the one with fewer negative vertices.
	    if ($w == $x && $u != $y && ! $g->has_edge($u, $y) &&
			count_negatives($u, $v1, $w, $v3, $y) <= 2) {
		push @quintets, [$u, $v1, $w, $v3, $y];
	    }
	}
    }

    return @quintets;
}

# Returns the vertices involved -- {u, w, x} -- if there is a crufty
# loop  v -> {u, w} -> x  hanging off v, or an empty list otherwise.
# The vertex given,  v,  should not have any other out-edges, so it
# should be selected so that its quintet-edges point towards it.
sub _cruft {
    my ($g, $v) = @_;

    return unless $g->out_degree($v) == 2;

    my ($u, $w) = $g->successors($v);
    return unless abs($g->get_vertex_contig_length($u) -
		      $g->get_vertex_contig_length($w)) <= 2;

    my @uu = $g->successors($u);
    my @ww = $g->successors($w);
    return unless scalar(@uu) == 1 && scalar(@ww) == 1 && $uu[0] == $ww[0];

    my $x = $uu[0];
    return unless $g->out_degree($x) == 0;

    return ($u, $w, $x);
}

=head2 annotate_bubbles

Blah

    $n = annotate_bubbles($graph, $max_indel);

=cut

sub _try_bubble {
    my ($g, $difference, $v, $w_v) = @_;

    return 0 unless $g->out_degree($v) == 2;

    my ($u, $w) = $g->successors($v);
    return 0 unless $g->in_degree($u) == 1 && $g->in_degree($w) == 1 &&
	abs($g->get_vertex_contig_length($u) -
	    $g->get_vertex_contig_length($w)) <= $difference;

    my @uu = $g->successors($u);
    my @ww = $g->successors($w);
    return 0 unless scalar(@uu) == 1 && scalar(@ww) == 1 && $uu[0] == $ww[0];

    my $x = $uu[0];
    return 0 unless $g->in_degree($x) == 2;

    # At this point,  v -> {u,w} -> x  is indeed a bubble.

    my $w_u = max($g->get_edge_weight($v, $u), $g->get_edge_weight($u, $x));
    my $w_w = max($g->get_edge_weight($v, $w), $g->get_edge_weight($w, $x));
    my $w_x = min($w_u, $w_w);
    $w_x = max($w_x, $w_v) if defined $w_v;

    $g->set_vertex_weight($x, $w_x);
    $g->set_vertex_weight(-$x, $w_x);
    return 1 + _try_bubble($g, $difference, $x, $w_x);
}

sub annotate_bubbles {
    my ($g, $difference) = @_;
    my $n = 0;
    $n += _try_bubble($g, $difference, $_, undef) foreach $g->source_vertices();
    return $n;
}

=head2 quintet_weights

Returns the maximum vertex weight and minimum edge weight within any quintet.
Blah.

    ($wb, $wq) = quintet_weights($graph, @quintets);

=cut

sub quintet_weights {
    my $g = shift;
    my $vw = 0;
    my $ew = 1000000;

    foreach (@_) {
	my @v = @$_;
	$vw = max($vw, map { $g->has_vertex_weight($_)?
			     $g->get_vertex_weight($_) : 0 } @v);
	$ew = min($ew, $g->get_edge_weight($v[1], $v[0]),
		       $g->get_edge_weight($v[1], $v[2]),
		       $g->get_edge_weight($v[2], $v[3]),
		       $g->get_edge_weight($v[4], $v[3]));
    }

    return ($vw, $ew);
}

=head2 quintet_score

    $score = quintet_score($graph);
    ($score, @quintets) = quintet_score($graph);

Returns a niceness score for the graph; in list context, also returns a list
of references to 5-element arrays, each containing an instance of the quintet
pattern.

A score of 100 indicates a perfect graph with five vertices forming a quintet.
Points are deducted for isolated vertices, cruft hanging off the quintet,
and major points for extra cycles and large-scale graph cruftiness.

=cut

sub quintet_score {
    my ($g) = @_;
    local $_;

    my (@isolated, @edged);
    foreach ($g->vertices) {
	next unless $_ > 0;
	if ($g->is_isolated_vertex($_)) { push @isolated, $_ }
	else { push @edged, $_ }
    }

    my @quintets = find_breakpoints($g);

    my $nisolated = scalar(@isolated);
    my $nquintets = scalar(@quintets);

    my $score;
    if ($nquintets == 0) {
	# If no quintets, score is capped number of isolated vertices.
	$score = $nisolated;
	$score = 15 if $score > 15;
    }
    elsif ($nquintets >= 2) {
	# Too many?  Score is middling, dropping with each extra quintet.
	# FIXME
	$score = 60 - 5 * ($nquintets - 2) - $nisolated;
    }
    else {
	$score = 100;
	my @q = @{$quintets[0]};
	print "Number of quintets: $nquintets\n" if $^D;
	print "Quintet: @q" if $^D;

	$g->set_vertex_attribute($_, 'style', 'filled') foreach @q;

	my %touched;
	$touched{abs $_}++ foreach @q;

	foreach my $v (0, -1, 3, -4) {
	    my @loop = _cruft($g, ($v >= 0)? $q[$v] : -$q[-$v]);
	    next unless @loop;

	    print ' with v', abs $v, " cruft @loop" if $^D;
	    $touched{abs $_}++ foreach @loop;
	    $g->set_vertex_attribute($_, 'style', 'filled') foreach @loop;
	    $g->set_vertex_attribute($loop[0], 'fillcolor', 'salmon');
	    $g->set_vertex_attribute($loop[1], 'fillcolor', 'salmon');
	    $g->set_vertex_attribute($loop[2], 'fillcolor', 'darksalmon');
	    $score -= 3;
	}
	print "\n" if $^D;

	# Big points off for any further crufty vertices
	foreach (@edged) {
	    $score -= 5 if !defined($touched{$_}) || $touched{$_} != 1;
	}

	# And points off for isolated vertices
	$score -= $nisolated;

	# And for smoothed cruft
	foreach (@q) {
	    my $cost = $g->get_vertex_attribute($_, 'bubble') || 0;
	    $score -= int(($cost + 1) / 2);
	}
    }
    print "Score: $score\n" if $^D;
    $score = 0 if $score < 0;
    return wantarray? ($score, @quintets) : $score;
}

=head2 concatenate_path

    $v = concatenate_path($graph, $u, $w, $v, [...]);

Merges the vertices along the path (and the twins on the twin path).
New vertex gets total of vertex weights and bubble attribute.
Returns the new vertex, or undef if it wasn't really a path.
OR SHOULD IT CROAK, LIKE IT DOES NOW?

=cut

sub concatenate_path {
    my $g = shift @_;

    my %attr;
    my $seq = '';
    foreach (@_) {
	$seq .= $g->get_vertex_seq($_);
	foreach my $key ('weight', 'cost', 'bubble') {
	    my $value = $g->get_vertex_attribute($_, $key);
	    $attr{$key} += $value if defined $value;
	}
    }
    my $twinseq = '';
    $twinseq .= $g->get_vertex_seq(-$_) foreach reverse @_;

    my $u = shift @_;

    my $p = $u;
    foreach (@_) {
	croak "$p -> $_ cannot be concatenated" unless $g->has_edge($p, $_)
			&& $g->out_degree($p) == 1 && $g->in_degree($_) == 1;
	$p = $_;
    }

    my $v = $_[-1];
    foreach ($g->successors($v)) {
	$g->add_weighted_edge($u, $_, $g->get_edge_weight($v, $_));
	$g->add_weighted_edge(-$_, -$u, $g->get_edge_weight(-$_, -$v));
    }

    foreach (@_) { $g->delete_vertices($_, -$_) }

    $g->set_vertex_attribute($u,  'seq', $seq);
    $g->set_vertex_attribute(-$u, 'seq', $twinseq);
    foreach my $key (keys %attr) {
	$g->set_vertex_attribute($u,  $key, $attr{$key});
	$g->set_vertex_attribute(-$u, $key, $attr{$key});
    }
    return $u;
}

=head2 try_smooth_bubble

    $u = try_smooth_bubble($graph, $u);

If  $u  is the base of a bubble (i.e., blah)
Pops the bubble  u -> {w1, w2} -> v  and its twin.  FIXME
Or returns undef if it wasn't a bubble.

=cut

sub try_smooth_bubble {
    my ($g, $u) = @_;

    my @w = $g->successors($u);
    return unless scalar(@w) >= 2;

    my @w0_successors = $g->successors($w[0]);
    return unless scalar(@w0_successors) == 1;
    my $v = $w0_successors[0];
    return unless $g->in_degree($v) == scalar(@w);

    foreach (@w) {
	return unless $g->in_degree($_) == 1 && $g->has_edge($_, $v)
		   && $g->out_degree($_) == 1;
    }

    # FIXME Cases involving twins are probably implementable, but punt for now.
    my %twins;
    foreach ($u, @w, $v) { return unless $twins{abs $_}++ == 0 }

    # At this point,  u -> {w0, w1, ...} -> v really is a bubble.

    my $w = update_bubble_consensus($g, @w);
    foreach (@w) { $g->delete_vertices($_, -$_) unless $_ == $w }
    return concatenate_path($g, $u, $w, $v);
}

=head2 update_bubble_consensus

    $w = update_bubble_consensus($graph, @w);

Modifies one of the bubble side-vertices (as listed in @w) and its twin, and
returns which pair was modified.  The vertices' C<seq> attributes and various
weights are modified to reflect the consensus of both/all sides of the bubble.

=cut

sub snp_cost { return 1; }
sub indel_cost { return $_[0]; }

sub update_bubble_consensus {
    my $g = shift @_;

    # TODO For now, the "consensus" is just the highest-coverage alternative.
    my $w = $_[0];
    my $w_cov = $g->get_vertex_weight($w);
    foreach (@_) {
	my $cov = $g->get_vertex_weight($_);
	if ($cov > $w_cov) { $w = $_; $w_cov = $cov; }
    }

    my $cost = 0;
    my $w_len = length $g->get_vertex_seq($w);
    foreach (@_) {
	next if $_ == $w;
	my $len_diff = abs ($w_len - length $g->get_vertex_seq($_));
	$cost += ($len_diff == 0)? snp_cost() : indel_cost($len_diff);
    }
    $g->set_vertex_attribute($w, 'bubble', $cost);

    return $w;
}

=head2 smooth_fringe_bubbles

    $count = smooth_fringe_bubbles($graph);

Blah.

=cut

sub smooth_fringe_bubbles {
    my ($g) = @_;
    my $n = 0;
    foreach my $v ($g->source_vertices()) {
	while (defined ($v = try_smooth_bubble($g, $v))) { $n++ }
    }
    return $n;
}

=head2 format_quintet

    $text = format_quintet(@quintet);

Returns a UTF-8 string containing the path through the graph representing
the feature of interest, shown as the vertex ids separated by Unicode arrows.

=cut

sub format_quintet {
    my $left  = "\x{2190}"; #  LEFTWARDS ARROW
    my $right = "\x{2192}"; # RIGHTWARDS ARROW

    return "$_[0] $left $_[1] $right $_[2] $right $_[3] $left $_[4]";
}

=head2 format_quintet_alignment

    $text = format_quintet_alignment($graph, @quintet);

Returns a 5-line string, formatted to show how the five contigs pile up
across the breakpoint.

=cut

sub format_quintet_alignment {
    my ($graph, @v) = @_;

    my $kminus1 = $graph->get_graph_hash_length() - 1;
    my @ctg = map $graph->get_vertex_contig($_), @v;
    my $lenctg2 = length($ctg[2]);

    my $overhang1 = length($ctg[1]) - $kminus1;
    my $overhang4 = length($ctg[4]) - $lenctg2;

    my ($overhangtab, $tab1, $tab4);
    if ($overhang1 > $overhang4) {
	$overhangtab = ' ' x $overhang1;
	$tab1 = '';
	$tab4 = ' ' x ($overhang1 - $overhang4);
    }
    else {
	$overhangtab = ' ' x $overhang4;
	$tab1 = ' ' x ($overhang4 - $overhang1);
	$tab4 = '';
    }

    my $extra = ' ' x ($lenctg2 - $kminus1);

    return <<"EOS"
$overhangtab$ctg[0]
$tab1$ctg[1]
$overhangtab$ctg[2]
$overhangtab$extra$ctg[3]
$tab4$ctg[4]
EOS
}

=head2 get_quintet_triplet

    ($one, $broken, $two) = get_quintet_triplet($graph, @quintet)

=cut

sub _concat {
    my ($graph, $v0, @v) = @_;
    my $contig = $graph->get_vertex_contig($v0);
    foreach (@v) { $contig .= $graph->get_vertex_seq($_) }
    return $contig;
}

sub get_quintet_triplet {
    my ($graph, @v) = @_;
    return (_concat($graph, $v[1], $v[0]), _concat($graph, @v[1..3]),
	    _concat($graph, $v[4], $v[3]));
}

=head2 get_bp_region

    ($within, $width) = get_bp_region($graph, @quintet);

Returns the sequence within the breakpoint.  If $within is empty and $width is
zero, it is a perfectly clean break.  If $width is positive, then $within is a
shard of non-templated sequence within the break.  S<If $width> is negative,
then $within is a micro-homology spanning the possible exact locations of the
break.

=cut

sub get_bp_region {
    my ($graph, @v) = @_;
    local $_;

    my $kminus1 = $graph->get_graph_hash_length() - 1;
    my $gap = $graph->get_vertex_contig_length($v[2]) - 2 * $kminus1;

    if ($gap >= 0) {
	$_ = substr($graph->get_vertex_seq($v[2]), 0, -$kminus1);
    }
    else {
	my $overlap = -$gap;
	$_ = substr($graph->get_vertex_contig($v[3]), 0, $overlap);
	return unless $_ eq substr($graph->get_vertex_contig($v[1]), -$overlap);
    }

    return wantarray? ($_, $gap) : $_;
}

=head2 get_bp_surrounding_region

    ($left, $within, $right, $width) =
	get_bp_surrounding_region($graph, @quintet);

Returns the sequence within the breakpoint, as per C<get_bp_region()>,
and also the sequences on either side of the breakpoint.

=cut

sub get_bp_surrounding_region {
    my ($graph, @v) = @_;

    my $ctg1 = $graph->get_vertex_contig($v[1]);
    my $ctg3 = $graph->get_vertex_contig($v[3]);

    my ($within, $gap) = get_bp_region($graph, @v);
    my $clip = ($gap >= 0)? 0 : -$gap;

    return (substr($ctg1, 0, length($ctg1) - $clip), $within,
	    substr($ctg3, $clip), $gap);
}

=head2 get_bp_alignment_text

    map_contigs($graph, @quintet); #FIXME
    $text = get_bp_alignment_text($graph, @quintet);

Returns the sequence within the breakpoint and the coordinates of the
adjoining ends of the contigs on either side.  The vertices in @quintet must
first have been annotated via C<map_contigs()>.

=over 4

=item C<Chr.1  123] ATGC [456  Chr.2>

Square brackets indicate a shard of non-templated sequence within the
breakpoint, or if it is a perfectly clean break, the two contigs will be
shown separated by C<][>.

=item C<Chr.1  119(23)--ATGC--456(60)  Chr.2>

Hyphens indicate that the two contigs overlap in a micro-homology, and that
the exact location of the breakpoint cannot be determined but is somewhere
in the range indicated.

=back

=cut

sub _get_alignment_summary {
    my ($graph, $v, $end) = @_;

    my $mappings = $graph->get_vertex_attribute($v, 'mappings');
    return ('???', undef) unless ref($mappings) eq 'ARRAY';
    return ('', undef) if scalar(@$mappings) == 0;
    my $aln = $$mappings[0];

    my $chr = $aln->target->prettyname;
    if ($end eq 'L') {
	my $qs = $aln->query->start;
	$chr .= "[\@$qs]" unless $qs == 1;
    }
    else {
	my $qe = $aln->query->end;
	$chr .= "[\@$qe]" unless $qe == $graph->get_vertex_contig_length($v);
    }

    my $n = scalar(@$mappings) - 1;
    if ($n > 0) {
	local $_ = ($n > 1)? 's' : '';
	$chr .= ' [score:' . $aln->score . ", $n other$_]";
    }

    return ($chr, $aln);
}

sub _compress_range {
    my $a = "$_[0]";
    my $b = "$_[1]";

    if (length($a) == length($b)) {
	return $a if $a eq $b;

	my $i = 0;
	$i++ while substr($a, $i, 1) eq substr($b, $i, 1);

	# Write a single digit difference as 216(17) rather than 216(7).
	$i-- if $i > 0 && $i == length($b) - 1;

	$b = substr($b, $i);
    }

    return "$a($b)";
}

sub _breakpoint_summary {
    my ($text, $gap, $left, $right) = @_;

    my $clip = ($gap >= 0)? 0 : -$gap;
    my ($L, $R);

    if (defined $left) {
	my $clipleft = $left->target->clone()->trim(0, $clip);
	$L = _compress_range($clipleft->end, $left->target->end);
#$L .='{'._compress_range($left->target->end - $clip, $left->target->end).'}';
    }
    else { $L = 'unmappable' }

    if (defined $right) {
	my $clipright = $right->target->clone()->trim($clip, 0);
	$R = _compress_range($right->target->start, $clipright->start);
#$R .='{'._compress_range($right->target->start, $right->target->start + $clip).'}';
    }
    else { $R = 'unmappable' }

    substr($text, 17) = "..." if length($text) > 20; # FIXME NUKE-ME

    if ($gap > 0)    { return "  $L] $text [$R  " }
    elsif ($gap < 0) { return "  $L--$text--$R  " }
    else             { return "  $L][$R  " }
}

sub get_bp_alignment_text {
    my ($graph, @v) = @_;

    my ($name1, $aln1) = _get_alignment_summary($graph, $v[1], 'R');
    my ($name3, $aln3) = _get_alignment_summary($graph, $v[3], 'L');

    my ($text, $gap) = get_bp_region($graph, @v);

    my $category = (defined $aln1 && defined $aln3 &&
		    $aln1->target->name   eq $aln3->target->name &&
		    $aln1->target->strand eq $aln3->target->strand)?
		   'indel' : 'rearrangement';

    local $_ = $name1 . _breakpoint_summary($text, $gap, $aln1, $aln3) . $name3;
    return wantarray? ($_, $category) : $_;
}

=head2 get_bp_alignment

    ($chr1, $pretty1, $pos1, $pos1h, $strand1, $seq, $width,
     $chr2, $pretty2, $pos2, $pos2h, $strand2) = get_bp_alignment($graph, @quintet);

=cut

sub get_bp_alignment {
    my ($graph, @v) = @_;

    my ($name1, $aln1) = _get_alignment_summary($graph, $v[1], 'R');
    my ($name3, $aln3) = _get_alignment_summary($graph, $v[3], 'L');

    my ($text, $gap) = get_bp_region($graph, @v);
    return unless defined $gap;
    my $clip = ($gap >= 0)? 0 : -$gap;

    my @ret;
    if (defined $aln1) {
	my $clipleft = $aln1->target->clone()->trim(0, $clip);
	push @ret, $aln1->target->name, $name1, $clipleft->end, $aln1->target->end, $aln1->target->strand;
    }
    else { push @ret, undef, undef, 0, 0, undef; }

    push @ret, $text, $gap;

    if (defined $aln3) {
	my $clipright = $aln3->target->clone()->trim($clip, 0);
	push @ret, $aln3->target->name, $name3, $aln3->target->start, $clipright->start, $aln3->target->strand;
    }
    else { push @ret, undef, undef, 0, 0, undef; }

    return @ret;
}

=head2 get_isolated_bp_alignment

    $description = get_isolated_bp_alignment(@mappings);

Returns the sequence within the breakpoint and the coordinates of the
adjoining ends of the contigs on either side.  Of a breakpoint in both
copies, as represented by the (sorted) mappings of a single vertex.
Or C<undef>, if the mappings do not constitute a set of breakpoints.

=cut

sub _breakpoint_summary_iso {
    my ($text, $gap, $left, $right) = @_;
    my ($tleft, $tright) = ($left->target, $right->target);

    substr($text, 17) = '...' if length($text) > 20; # FIXME NUKE-ME

    if ($gap >= 0) {
	$text = " $text " if $gap > 0;
	return '  '. $tleft->end ."]$text\[". $tright->start .'  ';
    }
    else {
	my $overlap = -$gap;
	my $tleft2  =  $tleft->clone()->trim(0, $overlap);
	my $tright2 = $tright->clone()->trim($overlap, 0);
	my $L = _compress_range($tleft2->end, $tleft->end);
	my $R = _compress_range($tright->start, $tright2->start);

#	$L .='{'._compress_range($tleft->end - $overlap, $tleft->end).'}';
#	$R .='{'._compress_range($tright->start, $tright->start + $overlap).'}';
	return "  $L--$text--$R  ";
    }
}

sub get_isolated_bp_alignment {
    my ($graph, $v) = @_;

    my $mappings = $graph->get_vertex_attribute($v, 'mappings');
    return undef if ref($mappings) ne 'ARRAY';
    my @mappings = @$mappings;
    return undef if scalar(@mappings) < 2;

    my $prevprevend = 0;
    my $prevend = 0;
    foreach (@mappings) {
	my $q = $_->query;
	return undef if $q->end <= $prevend || $q->start <= $prevprevend;
	$prevprevend = $prevend;
	$prevend = $q->end;
    }

    my $query_text = $graph->get_vertex_contig($v);

    # The output is returned in the form CHRNAME[  END SHARD START  CHRNAME]*
    my $output = "";
    my %targets;

    my $left = undef;
    foreach my $right (@mappings) {
	if (defined $left) {
	    my $rqstart = $right->query->start;
	    my $lqlim = $left->query->end + 1;
	    my $gap = $rqstart - $lqlim;
	    my $text = substr($query_text, min($lqlim,$rqstart) - 1, abs($gap));
	    $output .= _breakpoint_summary_iso($text, $gap, $left, $right);
	}

	$output .= $right->target->prettyname;
	$targets{$right->target->name.$right->target->strand}++;
	$left = $right;
    }

    my $category = (scalar(keys %targets) > 1)? 'rearrangement' : 'indel';
    return wantarray? ($output, $category) : $output;
}

sub get_isolated_bp_surrounding_region {
    my ($graph, $v) = @_;

    my $mappings = $graph->get_vertex_attribute($v, 'mappings');
    return '???' unless ref($mappings) eq 'ARRAY';
    my @mappings = @$mappings;
    return 'unmappable' if scalar(@mappings) == 0;
    return undef if scalar(@mappings) < 2;

    my $query_text = $graph->get_vertex_contig($v);
    my $left = $mappings[0];
    my $right = $mappings[1];

    my $rqstart = $right->query->start;
    my $lqlim = $left->query->end + 1;
    my $gap = $rqstart - $lqlim;
    my $within = substr($query_text, min($lqlim,$rqstart) - 1, abs($gap));

    my $clip = ($gap >= 0)? 0 : -$gap;
    $left->query->trim(0, $clip);
    $right->query->trim($clip, 0);

    return ($left->query->seq, $within, $right->query->seq, $gap);
}

1;
__END__

=head2 trim_alignment

    $subsugar = trim_alignment($seqtext, $subsugar, $refseqtext);
    $subsugar = trim_alignment($st, $ss, $rst, $ends, $threshold);

Blah blah.

=cut

sub _trim_end {
    my ($query, $qbase, $target, $tbase, $dir, $len, $threshold) = @_;
    my ($startpos, $overhang);

    my $i = 0;
    do {
	$startpos = $i;

	$i++ while $i < $len && substr($query,  $qbase + $dir * $i, 1)
			     eq substr($target, $tbase + $dir * $i, 1);
	my $matched_count = $i - $startpos;
	my $mismatchpos = $i;
	$i++ while $i < $len && substr($query,  $qbase + $dir * $i, 1)
			     ne substr($target, $tbase + $dir * $i, 1);
	my $mismatched_count = $i - $mismatchpos;
	$overhang = $matched_count - $mismatched_count;
    } until $i == $len || $overhang >= $threshold;

    return $startpos;
}

sub trim_alignment {
    my ($query, $subsugar, $subtarget, $ends, $threshold) = @_;
    $ends = 'LR' unless defined $ends;
    $threshold = 6 unless defined $threshold;

    my ($qpos, $qlim, $qstrand, $tname, $tpos, $tlim, $tstrand, $score) =
	split /\s+/, $subsugar;

    if ($ends =~ /[Ll]/) {
	my $trim = _trim_end($query, $qpos, $subtarget, 0, +1,
			     length $subtarget, $threshold);
	$qpos += $trim;
	$tpos += $trim;
    }

    if ($ends =~ /[Rr]/) {
	my $trim = _trim_end($query, $qlim - 1, $subtarget, -1, -1,
			     length $subtarget, $threshold);
	$qlim -= $trim;
	$tlim -= $trim;
    }

    return "$qpos $qlim $qstrand $tname $tpos $tlim $tstrand $score";
}

=head2 trim_alignment

    Bio::Brass::trim_threshold = 6;
    @subsugar = trim_alignment_left ($seqtext, $refseqtext, @subsugar);
    @subsugar = trim_alignment_right($seqtext, $refseqtext, @subsugar);
    @subsugar = trim_alignment      ($seqtext, $refseqtext, @subsugar);

Blah blah.

=cut

our $trim_threshold = 6;

use constant { QPOS => 0, QLIM => 1, TPOS => 4, TLIM => 5 };

# Subsugar is  qpos qlim qstrand tname tpos tlim tstrand score


# FIXME  In all this, adjusting SUBSUGAR means that SUBTARGET is now too big;
# we possibly ought to trim it too.

sub trim_alignment_left {
    my ($query, $subtarget, @subsugar) = @_;
    my $qpos = $subsugar[QPOS];
    my $len = length $subtarget;
    my ($startpos, $overhang);

    my $i = 0;
    do {
	$startpos = $i;

	$i++ while $i < $len && substr($query, $qpos + $i, 1)
			     eq substr($subtarget, $i, 1);
	my $matched_count = $i - $startpos;
	my $mismatchpos = $i;
	$i++ while $i < $len && substr($query, $qpos + $i, 1)
			     ne substr($subtarget, $i, 1);
	my $mismatched_count = $i - $mismatchpos;
	$overhang = $matched_count - $mismatched_count;
    } until $i == $len || $overhang >= $trim_threshold;

    $subsugar[QPOS] += startpos;
    $subsugar[TPOS] += startpos;
    return @subsugar;
}

#	my $trim = _trim_end($query, $qlim - 1, $subtarget, -1, -1,
#			     length $subtarget, $threshold);
sub trim_alignment_right {
    my ($query, $subtarget, @subsugar) = @_;
    my $qend = $subsugar[QLIM] - 1;
    my $len = length $subtarget;
    my ($startpos, $overhang);

    my $i = 0;
    do {
	$startpos = $i;

	$i++ while $i < $len && substr($query, $qend - $i, 1)
			     eq substr($subtarget, -1 - $i, 1);
	my $matched_count = $i - $startpos;
	my $mismatchpos = $i;
	$i++ while $i < $len && substr($query, $qend - $i, 1)
			     ne substr($subtarget, -1 - $i, 1);
	my $mismatched_count = $i - $mismatchpos;
	$overhang = $matched_count - $mismatched_count;
    } until $i == $len || $overhang >= $threshold;

    $subsugar[QLIM] -= startpos;
    $subsugar[TLIM] -= startpos;
    return @subsugar;
}

sub trim_alignment {
    my ($query, $subtarget, @subsugar) = @_;

    @subsugar = trim_alignment_left ($query, $subtarget, @subsugar);
    @subsugar = trim_alignment_right($query, $subtarget, @subsugar);
    return @subsugar;

    return trim_alignment_left($query, $subtarget,
		    trim_alignment_right($query, $subtarget, @subsugar));
}

=head1 SEE ALSO

=over 4

=item L<Graph>

Jarkko Hietaniemi's classes for representing graphs.

=back

=head1 AUTHOR

John Marshall E<lt>jm18@sanger.ac.ukE<gt>

=cut

1;<|MERGE_RESOLUTION|>--- conflicted
+++ resolved
@@ -46,11 +46,7 @@
 		 is_dusty get_isolated_bp_alignment get_isolated_bp_surrounding_region
 		 $VERSION);
 
-<<<<<<< HEAD
-our $VERSION = '3.0.4';
-=======
 our $VERSION = '4.0.0';
->>>>>>> 022b4da2
 
 =head1 NAME
 
